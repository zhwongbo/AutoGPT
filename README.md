--- conflicted
+++ resolved
@@ -143,15 +143,6 @@
 
 ```
 
-<<<<<<< HEAD
-## Vector based memory provider
-Auto-GPT supports two providers for vector-based memory, [Pinecone](https://www.pinecone.io/) and [Weaviate](https://weaviate.io/). To select the provider to use, specify the following in your `.env`:
-
-```
-MEMORY_PROVIDER="pinecone" # change to "weaviate" to use weaviate as the memory provider
-```
-### 🌲 Pinecone API Key Setup
-=======
 ## Redis Setup
 
 Install docker desktop.
@@ -187,7 +178,6 @@
 ````
 
 ## 🌲 Pinecone API Key Setup
->>>>>>> 5a6e565c
 
 Pinecone enables the storage of vast amounts of vector-based memory, allowing for only relevant memories to be loaded for the agent at any given time.
 
@@ -195,10 +185,7 @@
 2. Choose the `Starter` plan to avoid being charged.
 3. Find your API key and region under the default project in the left sidebar.
 
-<<<<<<< HEAD
-#### Setting up environment variables
-   For Windows Users:
-=======
+
 ### Setting up environment variables
 
 Simply set them in the `.env` file. 
@@ -206,7 +193,7 @@
 Alternatively, you can set them from the command line (advanced):
 
 For Windows Users:
->>>>>>> 5a6e565c
+
 ```
 setx PINECONE_API_KEY "YOUR_PINECONE_API_KEY"
 setx PINECONE_ENV "Your pinecone region" # something like: us-east4-gcp
@@ -219,8 +206,7 @@
 
 ```
 
-
-### Weaviate Setup
+## Weaviate Setup
 
 [Weaviate](https://weaviate.io/) is an open-source vector database. It allows to store data objects and vector embeddings from ML-models and scales seamlessly to billion of data objects. [An instance of Weaviate can be created locally (using Docker), on Kubernetes or using Weaviate Cloud Services](https://weaviate.io/developers/weaviate/quickstart). 
 
@@ -229,11 +215,12 @@
 In your `.env` file set the following:
 
 ```
+MEMORY_BACKEND=weaviate
 WEAVIATE_HOST="http://127.0.0.1" # the URL of the running Weaviate instance
 WEAVIATE_PORT="8080" 
 WEAVIATE_USERNAME="your username"
 WEAVIATE_PASSWORD="your password"
-WEAVIATE_INDEX="Autogpt" # name of the index to create for the application
+MEMORY_INDEX="Autogpt" # name of the index to create for the application
 ```
 
 ## View Memory Usage
