""" Image Generation Module for AutoGPT."""
import io
import uuid
from base64 import b64decode

import openai
import requests
from PIL import Image

from autogpt.commands.command import command
from autogpt.config import Config
from autogpt.workspace import path_in_workspace

CFG = Config()


<<<<<<< HEAD
@command("generate_image", "Generate Image", '"prompt": "<prompt>"', CFG.image_provider)
def generate_image(prompt: str) -> str:
=======
def generate_image(prompt: str, size: int = 256) -> str:
>>>>>>> fa91bc15
    """Generate an image from a prompt.

    Args:
        prompt (str): The prompt to use
        size (int, optional): The size of the image. Defaults to 256. (Not supported by HuggingFace)

    Returns:
        str: The filename of the image
    """
    filename = f"{str(uuid.uuid4())}.jpg"

    # DALL-E
    if CFG.image_provider == "dalle":
        return generate_image_with_dalle(prompt, filename, size)
    # HuggingFace
    elif CFG.image_provider == "huggingface":
        return generate_image_with_hf(prompt, filename)
    # SD WebUI
    elif CFG.image_provider == "sdwebui":
        return generate_image_with_sd_webui(prompt, filename, size)
    return "No Image Provider Set"


def generate_image_with_hf(prompt: str, filename: str) -> str:
    """Generate an image with HuggingFace's API.

    Args:
        prompt (str): The prompt to use
        filename (str): The filename to save the image to

    Returns:
        str: The filename of the image
    """
    API_URL = (
        f"https://api-inference.huggingface.co/models/{CFG.huggingface_image_model}"
    )
    if CFG.huggingface_api_token is None:
        raise ValueError(
            "You need to set your Hugging Face API token in the config file."
        )
    headers = {
        "Authorization": f"Bearer {CFG.huggingface_api_token}",
        "X-Use-Cache": "false",
    }

    response = requests.post(
        API_URL,
        headers=headers,
        json={
            "inputs": prompt,
        },
    )

    image = Image.open(io.BytesIO(response.content))
    print(f"Image Generated for prompt:{prompt}")

    image.save(path_in_workspace(filename))

    return f"Saved to disk:{filename}"


def generate_image_with_dalle(prompt: str, filename: str) -> str:
    """Generate an image with DALL-E.

    Args:
        prompt (str): The prompt to use
        filename (str): The filename to save the image to

    Returns:
        str: The filename of the image
    """
    openai.api_key = CFG.openai_api_key

    # Check for supported image sizes
    if size not in [256, 512, 1024]:
        closest = min([256, 512, 1024], key=lambda x: abs(x - size))
        print(
            f"DALL-E only supports image sizes of 256x256, 512x512, or 1024x1024. Setting to {closest}, was {size}."
        )
        size = closest

    response = openai.Image.create(
        prompt=prompt,
        n=1,
        size=f"{size}x{size}",
        response_format="b64_json",
    )

    print(f"Image Generated for prompt:{prompt}")

    image_data = b64decode(response["data"][0]["b64_json"])

    with open(path_in_workspace(filename), mode="wb") as png:
        png.write(image_data)

    return f"Saved to disk:{filename}"


def generate_image_with_sd_webui(
    prompt: str,
    filename: str,
    size: int = 512,
    negative_prompt: str = "",
    extra: dict = {},
) -> str:
    """Generate an image with Stable Diffusion webui.
    Args:
        prompt (str): The prompt to use
        filename (str): The filename to save the image to
        size (int, optional): The size of the image. Defaults to 256.
        negative_prompt (str, optional): The negative prompt to use. Defaults to "".
        extra (dict, optional): Extra parameters to pass to the API. Defaults to {}.
    Returns:
        str: The filename of the image
    """
    # Create a session and set the basic auth if needed
    s = requests.Session()
    if CFG.sd_webui_auth:
        username, password = CFG.sd_webui_auth.split(":")
        s.auth = (username, password or "")

    # Generate the images
    response = requests.post(
        f"{CFG.sd_webui_url}/sdapi/v1/txt2img",
        json={
            "prompt": prompt,
            "negative_prompt": negative_prompt,
            "sampler_index": "DDIM",
            "steps": 20,
            "cfg_scale": 7.0,
            "width": size,
            "height": size,
            "n_iter": 1,
            **extra,
        },
    )

    print(f"Image Generated for prompt:{prompt}")

    # Save the image to disk
    response = response.json()
    b64 = b64decode(response["images"][0].split(",", 1)[0])
    image = Image.open(io.BytesIO(b64))
    image.save(path_in_workspace(filename))

    return f"Saved to disk:{filename}"<|MERGE_RESOLUTION|>--- conflicted
+++ resolved
@@ -14,12 +14,8 @@
 CFG = Config()
 
 
-<<<<<<< HEAD
 @command("generate_image", "Generate Image", '"prompt": "<prompt>"', CFG.image_provider)
-def generate_image(prompt: str) -> str:
-=======
 def generate_image(prompt: str, size: int = 256) -> str:
->>>>>>> fa91bc15
     """Generate an image from a prompt.
 
     Args:
