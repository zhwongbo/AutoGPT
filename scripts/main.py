import json
import random
import commands as cmd
from memory import get_memory
import data
import chat
from colorama import Fore, Style
from spinner import Spinner
import time
import speak
from enum import Enum, auto
import sys
from config import Config
from json_parser import fix_and_parse_json
from ai_config import AIConfig
import traceback
import yaml
import argparse
import logging

<<<<<<< HEAD
def configure_logging():
    logging.basicConfig(filename='log.txt',
                    filemode='a',
                    format='%(asctime)s,%(msecs)d %(name)s %(levelname)s %(message)s',
                    datefmt='%H:%M:%S',
                    level=logging.DEBUG)
    return logging.getLogger('AutoGPT')
=======
cfg = Config()

def check_openai_api_key():
    """Check if the OpenAI API key is set in config.py or as an environment variable."""
    if not cfg.openai_api_key:
        print(
            Fore.RED +
            "Please set your OpenAI API key in config.py or as an environment variable."
        )
        print("You can get your key from https://beta.openai.com/account/api-keys")
        exit(1)

>>>>>>> 4d42e14d

def print_to_console(
        title,
        title_color,
        content,
        speak_text=False,
        min_typing_speed=0.05,
        max_typing_speed=0.01):
    """Prints text to the console with a typing effect"""
    global cfg
    global logger
    if speak_text and cfg.speak_mode:
        speak.say_text(f"{title}. {content}")
    print(title_color + title + " " + Style.RESET_ALL, end="")
    if content:
        logger.info(title + ': ' + content)
        if isinstance(content, list):
            content = " ".join(content)
        words = content.split()
        for i, word in enumerate(words):
            print(word, end="", flush=True)
            if i < len(words) - 1:
                print(" ", end="", flush=True)
            typing_speed = random.uniform(min_typing_speed, max_typing_speed)
            time.sleep(typing_speed)
            # type faster after each word
            min_typing_speed = min_typing_speed * 0.95
            max_typing_speed = max_typing_speed * 0.95
    print()


def print_assistant_thoughts(assistant_reply):
    """Prints the assistant's thoughts to the console"""
    global ai_name
    global cfg
    try:
        # Parse and print Assistant response
        assistant_reply_json = fix_and_parse_json(assistant_reply)

        # Check if assistant_reply_json is a string and attempt to parse it into a JSON object
        if isinstance(assistant_reply_json, str):
            try:
                assistant_reply_json = json.loads(assistant_reply_json)
            except json.JSONDecodeError as e:
                print_to_console("Error: Invalid JSON\n", Fore.RED, assistant_reply)
                assistant_reply_json = {}

        assistant_thoughts_reasoning = None
        assistant_thoughts_plan = None
        assistant_thoughts_speak = None
        assistant_thoughts_criticism = None
        assistant_thoughts = assistant_reply_json.get("thoughts", {})
        assistant_thoughts_text = assistant_thoughts.get("text")

        if assistant_thoughts:
            assistant_thoughts_reasoning = assistant_thoughts.get("reasoning")
            assistant_thoughts_plan = assistant_thoughts.get("plan")
            assistant_thoughts_criticism = assistant_thoughts.get("criticism")
            assistant_thoughts_speak = assistant_thoughts.get("speak")

        print_to_console(f"{ai_name.upper()} THOUGHTS:", Fore.YELLOW, assistant_thoughts_text)
        print_to_console("REASONING:", Fore.YELLOW, assistant_thoughts_reasoning)

        if assistant_thoughts_plan:
            print_to_console("PLAN:", Fore.YELLOW, "")
            # If it's a list, join it into a string
            if isinstance(assistant_thoughts_plan, list):
                assistant_thoughts_plan = "\n".join(assistant_thoughts_plan)
            elif isinstance(assistant_thoughts_plan, dict):
                assistant_thoughts_plan = str(assistant_thoughts_plan)

            # Split the input_string using the newline character and dashes
            lines = assistant_thoughts_plan.split('\n')
            for line in lines:
                line = line.lstrip("- ")
                print_to_console("- ", Fore.GREEN, line.strip())

        print_to_console("CRITICISM:", Fore.YELLOW, assistant_thoughts_criticism)
        # Speak the assistant's thoughts
        if cfg.speak_mode and assistant_thoughts_speak:
            speak.say_text(assistant_thoughts_speak)

    except json.decoder.JSONDecodeError:
        print_to_console("Error: Invalid JSON\n", Fore.RED, assistant_reply)

    # All other errors, return "Error: + error message"
    except Exception as e:
        call_stack = traceback.format_exc()
        print_to_console("Error: \n", Fore.RED, call_stack)


def load_variables(config_file="config.yaml"):
    """Load variables from yaml file if it exists, otherwise prompt the user for input"""
    try:
        with open(config_file) as file:
            config = yaml.load(file, Loader=yaml.FullLoader)
        ai_name = config.get("ai_name")
        ai_role = config.get("ai_role")
        ai_goals = config.get("ai_goals")
    except FileNotFoundError:
        ai_name = ""
        ai_role = ""
        ai_goals = []

    # Prompt the user for input if config file is missing or empty values
    if not ai_name:
        ai_name = input("Name your AI: ")
        if ai_name == "":
            ai_name = "Entrepreneur-GPT"

    if not ai_role:
        ai_role = input(f"{ai_name} is: ")
        if ai_role == "":
            ai_role = "an AI designed to autonomously develop and run businesses with the sole goal of increasing your net worth."

    if not ai_goals:
        print("Enter up to 5 goals for your AI: ")
        print("For example: \nIncrease net worth, Grow Twitter Account, Develop and manage multiple businesses autonomously'")
        print("Enter nothing to load defaults, enter nothing when finished.")
        ai_goals = []
        for i in range(5):
            ai_goal = input(f"Goal {i+1}: ")
            if ai_goal == "":
                break
            ai_goals.append(ai_goal)
        if len(ai_goals) == 0:
            ai_goals = ["Increase net worth", "Grow Twitter Account", "Develop and manage multiple businesses autonomously"]

    # Save variables to yaml file
    config = {"ai_name": ai_name, "ai_role": ai_role, "ai_goals": ai_goals}
    with open(config_file, "w") as file:
        documents = yaml.dump(config, file)

    prompt = data.load_prompt()
    prompt_start = """Your decisions must always be made independently without seeking user assistance. Play to your strengths as an LLM and pursue simple strategies with no legal complications."""

    # Construct full prompt
    full_prompt = f"You are {ai_name}, {ai_role}\n{prompt_start}\n\nGOALS:\n\n"
    for i, goal in enumerate(ai_goals):
        full_prompt += f"{i+1}. {goal}\n"

    full_prompt += f"\n\n{prompt}"
    return full_prompt


def construct_prompt():
    """Construct the prompt for the AI to respond to"""
    config = AIConfig.load()
    if config.ai_name:
        print_to_console(
            f"Welcome back! ",
            Fore.GREEN,
            f"Would you like me to return to being {config.ai_name}?",
            speak_text=True)
        should_continue = input(f"""Continue with the last settings?
Name:  {config.ai_name}
Role:  {config.ai_role}
Goals: {config.ai_goals}
Continue (y/n): """)
        if should_continue.lower() == "n":
            config = AIConfig()

    if not config.ai_name:
        config = prompt_user()
        config.save()

    # Get rid of this global:
    global ai_name
    ai_name = config.ai_name

    full_prompt = config.construct_full_prompt()
    return full_prompt


def prompt_user():
    """Prompt the user for input"""
    ai_name = ""
    # Construct the prompt
    print_to_console(
        "Welcome to Auto-GPT! ",
        Fore.GREEN,
        "Enter the name of your AI and its role below. Entering nothing will load defaults.",
        speak_text=True)

    # Get AI Name from User
    print_to_console(
        "Name your AI: ",
        Fore.GREEN,
        "For example, 'Entrepreneur-GPT'")
    ai_name = input("AI Name: ")
    if ai_name == "":
        ai_name = "Entrepreneur-GPT"

    print_to_console(
        f"{ai_name} here!",
        Fore.LIGHTBLUE_EX,
        "I am at your service.",
        speak_text=True)

    # Get AI Role from User
    print_to_console(
        "Describe your AI's role: ",
        Fore.GREEN,
        "For example, 'an AI designed to autonomously develop and run businesses with the sole goal of increasing your net worth.'")
    ai_role = input(f"{ai_name} is: ")
    if ai_role == "":
        ai_role = "an AI designed to autonomously develop and run businesses with the sole goal of increasing your net worth."

    # Enter up to 5 goals for the AI
    print_to_console(
        "Enter up to 5 goals for your AI: ",
        Fore.GREEN,
        "For example: \nIncrease net worth, Grow Twitter Account, Develop and manage multiple businesses autonomously'")
    print("Enter nothing to load defaults, enter nothing when finished.", flush=True)
    ai_goals = []
    for i in range(5):
        ai_goal = input(f"{Fore.LIGHTBLUE_EX}Goal{Style.RESET_ALL} {i+1}: ")
        if ai_goal == "":
            break
        ai_goals.append(ai_goal)
    if len(ai_goals) == 0:
        ai_goals = ["Increase net worth", "Grow Twitter Account",
                    "Develop and manage multiple businesses autonomously"]

    config = AIConfig(ai_name, ai_role, ai_goals)
    return config

def parse_arguments():
    """Parses the arguments passed to the script"""
    global cfg
    cfg.set_continuous_mode(False)
    cfg.set_speak_mode(False)

    parser = argparse.ArgumentParser(description='Process arguments.')
    parser.add_argument('--continuous', action='store_true', help='Enable Continuous Mode')
    parser.add_argument('--speak', action='store_true', help='Enable Speak Mode')
    parser.add_argument('--debug', action='store_true', help='Enable Debug Mode')
    parser.add_argument('--gpt3only', action='store_true', help='Enable GPT3.5 Only Mode')
    args = parser.parse_args()

    if args.continuous:
        print_to_console("Continuous Mode: ", Fore.RED, "ENABLED")
        print_to_console(
            "WARNING: ",
            Fore.RED,
            "Continuous mode is not recommended. It is potentially dangerous and may cause your AI to run forever or carry out actions you would not usually authorise. Use at your own risk.")
        cfg.set_continuous_mode(True)

    if args.speak:
        print_to_console("Speak Mode: ", Fore.GREEN, "ENABLED")
        cfg.set_speak_mode(True)

    if args.debug:
        print_to_console("Debug Mode: ", Fore.GREEN, "ENABLED")
        cfg.set_debug_mode(True)        

    if args.gpt3only:
        print_to_console("GPT3.5 Only Mode: ", Fore.GREEN, "ENABLED")
        cfg.set_smart_llm_model(cfg.fast_llm_model)

    if args.debug:
        print_to_console("Debug Mode: ", Fore.GREEN, "ENABLED")
        cfg.set_debug_mode(True)


# TODO: fill in llm values here
check_openai_api_key()
cfg = Config()
logger = configure_logging()
parse_arguments()
ai_name = ""
prompt = construct_prompt()
# print(prompt)
# Initialize variables
full_message_history = []
result = None
next_action_count = 0
# Make a constant:
user_input = "Determine which next command to use, and respond using the format specified above:"

# Initialize memory and make sure it is empty.
# this is particularly important for indexing and referencing pinecone memory
memory = get_memory(cfg, init=True)
print('Using memory of type: ' + memory.__class__.__name__)

# Interaction Loop
while True:
    # Send message to AI, get response
    with Spinner("Thinking... "):
        assistant_reply = chat.chat_with_ai(
            prompt,
            user_input,
            full_message_history,
            memory,
            cfg.fast_token_limit) # TODO: This hardcodes the model to use GPT3.5. Make this an argument

    # Print Assistant thoughts
    print_assistant_thoughts(assistant_reply)

    # Get command name and arguments
    try:
        command_name, arguments = cmd.get_command(assistant_reply)
    except Exception as e:
        print_to_console("Error: \n", Fore.RED, str(e))

    if not cfg.continuous_mode and next_action_count == 0:
        ### GET USER AUTHORIZATION TO EXECUTE COMMAND ###
        # Get key press: Prompt the user to press enter to continue or escape
        # to exit
        user_input = ""
        print_to_console(
            "NEXT ACTION: ",
            Fore.CYAN,
            f"COMMAND = {Fore.CYAN}{command_name}{Style.RESET_ALL}  ARGUMENTS = {Fore.CYAN}{arguments}{Style.RESET_ALL}")
        print(
            f"Enter 'y' to authorise command, 'y -N' to run N continuous commands, 'n' to exit program, or enter feedback for {ai_name}...",
            flush=True)
        while True:
            console_input = input(Fore.MAGENTA + "Input:" + Style.RESET_ALL)
            if console_input.lower() == "y":
                user_input = "GENERATE NEXT COMMAND JSON"
                break
            elif console_input.lower().startswith("y -"):
                try:
                    next_action_count = abs(int(console_input.split(" ")[1]))
                    user_input = "GENERATE NEXT COMMAND JSON"
                except ValueError:
                    print("Invalid input format. Please enter 'y -n' where n is the number of continuous tasks.")
                    continue
                break
            elif console_input.lower() == "n":
                user_input = "EXIT"
                break
            else:
                user_input = console_input
                command_name = "human_feedback"
                break

        if user_input == "GENERATE NEXT COMMAND JSON":
            print_to_console(
            "-=-=-=-=-=-=-= COMMAND AUTHORISED BY USER -=-=-=-=-=-=-=",
            Fore.MAGENTA,
            "")
        elif user_input == "EXIT":
            print("Exiting...", flush=True)
            break
    else:
        # Print command
        print_to_console(
            "NEXT ACTION: ",
            Fore.CYAN,
            f"COMMAND = {Fore.CYAN}{command_name}{Style.RESET_ALL}  ARGUMENTS = {Fore.CYAN}{arguments}{Style.RESET_ALL}")

    # Execute command
    if command_name.lower().startswith( "error" ):
        result = f"Command {command_name} threw the following error: " + arguments
    elif command_name == "human_feedback":
        result = f"Human feedback: {user_input}"
    else:
        result = f"Command {command_name} returned: {cmd.execute_command(command_name, arguments)}"
        if next_action_count > 0:
            next_action_count -= 1

    memory_to_add = f"Assistant Reply: {assistant_reply} " \
                    f"\nResult: {result} " \
                    f"\nHuman Feedback: {user_input} "

    memory.add(memory_to_add)

    # Check if there's a result from the command append it to the message
    # history
    if result is not None:
        full_message_history.append(chat.create_chat_message("system", result))
        print_to_console("SYSTEM: ", Fore.YELLOW, result)
    else:
        full_message_history.append(
            chat.create_chat_message(
                "system", "Unable to execute command"))
        print_to_console("SYSTEM: ", Fore.YELLOW, "Unable to execute command")
<|MERGE_RESOLUTION|>--- conflicted
+++ resolved
@@ -18,7 +18,8 @@
 import argparse
 import logging
 
-<<<<<<< HEAD
+cfg = Config()
+
 def configure_logging():
     logging.basicConfig(filename='log.txt',
                     filemode='a',
@@ -26,8 +27,6 @@
                     datefmt='%H:%M:%S',
                     level=logging.DEBUG)
     return logging.getLogger('AutoGPT')
-=======
-cfg = Config()
 
 def check_openai_api_key():
     """Check if the OpenAI API key is set in config.py or as an environment variable."""
@@ -38,8 +37,6 @@
         )
         print("You can get your key from https://beta.openai.com/account/api-keys")
         exit(1)
-
->>>>>>> 4d42e14d
 
 def print_to_console(
         title,
